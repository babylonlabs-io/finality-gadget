package server

import (
	"fmt"
	"net"
	"net/http"
	"net/url"
	"sync"
	"sync/atomic"

	"github.com/babylonlabs-io/finality-gadget/config"
	"github.com/babylonlabs-io/finality-gadget/db"
	"github.com/babylonlabs-io/finality-gadget/finalitygadget"
	"github.com/lightningnetwork/lnd/signal"
	"github.com/rs/cors"
	"go.uber.org/zap"

	"google.golang.org/grpc"
)

// Server is the main daemon construct for the finality gadget server. It handles
// spinning up the RPC sever, the database, and any other components that the
// the finality gadget server needs to run.
type Server struct {
	rpcServer *rpcServer
	cfg       *config.Config
	db        db.IDatabaseHandler

	logger *zap.Logger

	interceptor signal.Interceptor
	started     int32
}

// NewFinalityGadgetServer creates a new server with the given config.
func NewFinalityGadgetServer(cfg *config.Config, db db.IDatabaseHandler, fg finalitygadget.IFinalityGadget, sig signal.Interceptor, logger *zap.Logger) *Server {
	return &Server{
		cfg:         cfg,
		rpcServer:   newRPCServer(fg),
		db:          db,
		logger:      logger,
		interceptor: sig,
	}
}

// RunUntilShutdown runs the main finality gadget server loop until a signal is
// received to shut down the process.
func (s *Server) RunUntilShutdown() error {
	if atomic.AddInt32(&s.started, 1) != 1 {
		return nil
	}

	defer func() {
		s.logger.Info("Closing database...")
		s.db.Close()
		s.logger.Info("Database closed")
	}()

	// we create listeners from the GRPCListener defined in the config.
	lis, err := net.Listen("tcp", s.cfg.GRPCListener)
	if err != nil {
		return fmt.Errorf("failed to listen on %s: %w", s.cfg.GRPCListener, err)
	}
	defer lis.Close()

	// Create grpc server
	grpcServer := grpc.NewServer()
	defer grpcServer.Stop()
	if err := s.rpcServer.RegisterWithGrpcServer(grpcServer); err != nil {
		return fmt.Errorf("failed to register gRPC server: %w", err)
	}

	// All the necessary components have been registered, so we can
	// actually start listening for requests.
	if err := s.startGrpcListen(grpcServer, []net.Listener{lis}); err != nil {
		return fmt.Errorf("failed to start gRPC listener: %v", err)
	}

	// Add cors handler to allow local development
	corsHandler := cors.New(cors.Options{
		AllowOriginFunc: func(origin string) bool {
			u, err := url.Parse(origin)
			if err != nil {
				return false
			}
			if u.Hostname() == "localhost" || u.Hostname() == "127.0.0.1" {
				return true
			}
			return false
		},
		AllowCredentials: true,
		AllowedMethods:   []string{"GET", "POST"},
		AllowedHeaders:   []string{"Content-Type", "Authorization"},
	}).Handler(s.newHttpHandler())

	// Create http server.
	httpServer := &http.Server{
<<<<<<< HEAD
		Addr:    ":8080",
=======
		Addr:    s.cfg.HTTPListener,
>>>>>>> 5c4f0be1
		Handler: corsHandler,
	}

	s.logger.Info("Starting standalone HTTP server on port 8080")
	if err := httpServer.ListenAndServe(); err != nil && err != http.ErrServerClosed {
		s.logger.Error("HTTP server failed", zap.Error(err))
	}

	s.logger.Info("Finality gadget is active")

	// Wait for shutdown signal from either a graceful server stop or from
	// the interrupt handler.
	<-s.interceptor.ShutdownChannel()

	return nil
}

// startGrpcListen starts the GRPC server on the passed listeners.
func (s *Server) startGrpcListen(grpcServer *grpc.Server, listeners []net.Listener) error {

	// Use a WaitGroup so we can be sure the instructions on how to input the
	// password is the last thing to be printed to the console.
	var wg sync.WaitGroup

	for _, lis := range listeners {
		wg.Add(1)
		go func(lis net.Listener) {
			s.logger.Info("RPC server listening", zap.String("address", lis.Addr().String()))

			// Close the ready chan to indicate we are listening.
			defer lis.Close()

			wg.Done()
			_ = grpcServer.Serve(lis)
		}(lis)
	}

	// Wait for gRPC servers to be up running.
	wg.Wait()

	return nil
}

func (s *Server) newHttpHandler() http.Handler {
	mux := http.NewServeMux()
	mux.HandleFunc("/v1/transaction", s.txStatusHandler)
	mux.HandleFunc("/health", s.healthHandler)
	return mux
}<|MERGE_RESOLUTION|>--- conflicted
+++ resolved
@@ -95,11 +95,7 @@
 
 	// Create http server.
 	httpServer := &http.Server{
-<<<<<<< HEAD
-		Addr:    ":8080",
-=======
 		Addr:    s.cfg.HTTPListener,
->>>>>>> 5c4f0be1
 		Handler: corsHandler,
 	}
 
