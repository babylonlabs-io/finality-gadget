module github.com/babylonchain/babylon-finality-gadget

go 1.21

require (
	github.com/CosmWasm/wasmd v0.51.0
	github.com/avast/retry-go/v4 v4.5.1
	github.com/babylonchain/babylon v0.8.6
	github.com/btcsuite/btcd v0.24.2
	github.com/btcsuite/btcd/chaincfg/chainhash v1.1.0
	github.com/cometbft/cometbft v0.38.6
	github.com/cosmos/cosmos-sdk v0.50.6
	github.com/ethereum/go-ethereum v1.13.15
	github.com/gorilla/mux v1.8.1
	github.com/jackc/pgx/v5 v5.6.0
	github.com/joho/godotenv v1.5.1
	github.com/stretchr/testify v1.9.0
	go.uber.org/mock v0.4.0
	go.uber.org/zap v1.26.0
)

require (
	cloud.google.com/go v0.112.1 // indirect
	cloud.google.com/go/compute/metadata v0.3.0 // indirect
	cloud.google.com/go/iam v1.1.6 // indirect
	cloud.google.com/go/storage v1.38.0 // indirect
	cosmossdk.io/api v0.7.4 // indirect
	cosmossdk.io/client/v2 v2.0.0-beta.1 // indirect
	cosmossdk.io/collections v0.4.0 // indirect
	cosmossdk.io/core v0.11.0 // indirect
	cosmossdk.io/depinject v1.0.0-alpha.4 // indirect
	cosmossdk.io/errors v1.0.1 // indirect
	cosmossdk.io/log v1.3.1 // indirect
	cosmossdk.io/math v1.3.0 // indirect
	cosmossdk.io/store v1.1.0 // indirect
	cosmossdk.io/x/circuit v0.1.0 // indirect
	cosmossdk.io/x/evidence v0.1.1 // indirect
	cosmossdk.io/x/feegrant v0.1.1 // indirect
	cosmossdk.io/x/nft v0.1.0 // indirect
	cosmossdk.io/x/tx v0.13.3 // indirect
	cosmossdk.io/x/upgrade v0.1.2 // indirect
	filippo.io/edwards25519 v1.0.0 // indirect
	github.com/99designs/go-keychain v0.0.0-20191008050251-8e49817e8af4 // indirect
	github.com/99designs/keyring v1.2.1 // indirect
	github.com/CosmWasm/wasmvm/v2 v2.0.0 // indirect
	github.com/DataDog/datadog-go v3.2.0+incompatible // indirect
	github.com/DataDog/zstd v1.5.5 // indirect
	github.com/Microsoft/go-winio v0.6.1 // indirect
	github.com/StackExchange/wmi v1.2.1 // indirect
	github.com/aead/siphash v1.0.1 // indirect
	github.com/aws/aws-sdk-go v1.44.312 // indirect
	github.com/beorn7/perks v1.0.1 // indirect
	github.com/bgentry/go-netrc v0.0.0-20140422174119-9fd32a8b3d3d // indirect
	github.com/bgentry/speakeasy v0.1.1-0.20220910012023-760eaf8b6816 // indirect
	github.com/bits-and-blooms/bitset v1.10.0 // indirect
	github.com/boljen/go-bitmap v0.0.0-20151001105940-23cd2fb0ce7d // indirect
	github.com/btcsuite/btcd/btcec/v2 v2.3.2 // indirect
	github.com/btcsuite/btcd/btcutil v1.1.5 // indirect
	github.com/btcsuite/btclog v0.0.0-20170628155309-84c8d2346e9f // indirect
	github.com/btcsuite/go-socks v0.0.0-20170105172521-4720035b7bfd // indirect
	github.com/btcsuite/websocket v0.0.0-20150119174127-31079b680792 // indirect
	github.com/cenkalti/backoff/v4 v4.2.0 // indirect
	github.com/cespare/xxhash v1.1.0 // indirect
	github.com/cespare/xxhash/v2 v2.3.0 // indirect
	github.com/chzyer/readline v1.5.1 // indirect
	github.com/cockroachdb/apd/v2 v2.0.2 // indirect
	github.com/cockroachdb/errors v1.11.1 // indirect
	github.com/cockroachdb/logtags v0.0.0-20230118201751-21c54148d20b // indirect
	github.com/cockroachdb/pebble v1.1.0 // indirect
	github.com/cockroachdb/redact v1.1.5 // indirect
	github.com/cockroachdb/tokenbucket v0.0.0-20230807174530-cc333fc44b06 // indirect
	github.com/cometbft/cometbft-db v0.9.1 // indirect
	github.com/consensys/bavard v0.1.13 // indirect
	github.com/consensys/gnark-crypto v0.12.1 // indirect
	github.com/cosmos/btcutil v1.0.5 // indirect
	github.com/cosmos/cosmos-db v1.0.2 // indirect
	github.com/cosmos/cosmos-proto v1.0.0-beta.5 // indirect
	github.com/cosmos/go-bip39 v1.0.0 // indirect
	github.com/cosmos/gogogateway v1.2.0 // indirect
	github.com/cosmos/gogoproto v1.4.12 // indirect
	github.com/cosmos/iavl v1.1.2 // indirect
	github.com/cosmos/ibc-go/modules/capability v1.0.0 // indirect
	github.com/cosmos/ibc-go/v8 v8.2.0 // indirect
	github.com/cosmos/ics23/go v0.10.0 // indirect
	github.com/cosmos/ledger-cosmos-go v0.13.3 // indirect
	github.com/cosmos/relayer/v2 v2.5.2 // indirect
	github.com/crate-crypto/go-kzg-4844 v0.7.0 // indirect
	github.com/danieljoos/wincred v1.1.2 // indirect
	github.com/davecgh/go-spew v1.1.2-0.20180830191138-d8f796af33cc // indirect
	github.com/deckarep/golang-set/v2 v2.1.0 // indirect
	github.com/decred/dcrd/crypto/blake256 v1.0.1 // indirect
	github.com/decred/dcrd/dcrec/secp256k1/v4 v4.2.0 // indirect
	github.com/desertbit/timer v0.0.0-20180107155436-c41aec40b27f // indirect
	github.com/dgraph-io/badger/v2 v2.2007.4 // indirect
	github.com/dgraph-io/ristretto v0.1.1 // indirect
	github.com/dgryski/go-farm v0.0.0-20200201041132-a6ae2369ad13 // indirect
	github.com/distribution/reference v0.5.0 // indirect
	github.com/docker/docker v24.0.9+incompatible // indirect
	github.com/dustin/go-humanize v1.0.1 // indirect
	github.com/dvsekhvalnov/jose2go v1.6.0 // indirect
	github.com/emicklei/dot v1.6.1 // indirect
	github.com/ethereum/c-kzg-4844 v0.4.0 // indirect
	github.com/fatih/color v1.15.0 // indirect
	github.com/felixge/httpsnoop v1.0.4 // indirect
	github.com/fsnotify/fsnotify v1.7.0 // indirect
	github.com/getsentry/sentry-go v0.27.0 // indirect
	github.com/go-kit/kit v0.12.0 // indirect
	github.com/go-kit/log v0.2.1 // indirect
	github.com/go-logfmt/logfmt v0.6.0 // indirect
	github.com/go-logr/logr v1.4.1 // indirect
	github.com/go-logr/stdr v1.2.2 // indirect
<<<<<<< HEAD
	github.com/go-ole/go-ole v1.3.0 // indirect
	github.com/gobwas/ws v1.1.0 // indirect
=======
>>>>>>> d63f3822
	github.com/godbus/dbus v0.0.0-20190726142602-4481cbc300e2 // indirect
	github.com/gogo/googleapis v1.4.1 // indirect
	github.com/gogo/protobuf v1.3.3 // indirect
	github.com/golang/glog v1.2.0 // indirect
	github.com/golang/groupcache v0.0.0-20210331224755-41bb18bfe9da // indirect
	github.com/golang/mock v1.6.0 // indirect
	github.com/golang/protobuf v1.5.4 // indirect
	github.com/golang/snappy v0.0.5-0.20220116011046-fa5810519dcb // indirect
	github.com/google/btree v1.1.2 // indirect
	github.com/google/go-cmp v0.6.0 // indirect
	github.com/google/gofuzz v1.2.0 // indirect
	github.com/google/orderedcode v0.0.1 // indirect
	github.com/google/s2a-go v0.1.7 // indirect
	github.com/google/uuid v1.6.0 // indirect
	github.com/googleapis/enterprise-certificate-proxy v0.3.2 // indirect
	github.com/googleapis/gax-go/v2 v2.12.2 // indirect
	github.com/gorilla/handlers v1.5.2 // indirect
	github.com/gorilla/websocket v1.5.1 // indirect
	github.com/grpc-ecosystem/go-grpc-middleware v1.4.0 // indirect
	github.com/grpc-ecosystem/grpc-gateway v1.16.0 // indirect
	github.com/gsterjov/go-libsecret v0.0.0-20161001094733-a6f4afe4910c // indirect
	github.com/hashicorp/go-cleanhttp v0.5.2 // indirect
	github.com/hashicorp/go-getter v1.7.4 // indirect
	github.com/hashicorp/go-hclog v1.5.0 // indirect
	github.com/hashicorp/go-immutable-radix v1.3.1 // indirect
	github.com/hashicorp/go-metrics v0.5.3 // indirect
	github.com/hashicorp/go-plugin v1.5.2 // indirect
	github.com/hashicorp/go-safetemp v1.0.0 // indirect
	github.com/hashicorp/go-version v1.6.0 // indirect
	github.com/hashicorp/golang-lru v1.0.2 // indirect
	github.com/hashicorp/hcl v1.0.0 // indirect
	github.com/hashicorp/yamux v0.1.1 // indirect
	github.com/hdevalence/ed25519consensus v0.1.0 // indirect
	github.com/holiman/uint256 v1.2.4 // indirect
	github.com/huandu/skiplist v1.2.0 // indirect
	github.com/iancoleman/strcase v0.3.0 // indirect
	github.com/improbable-eng/grpc-web v0.15.0 // indirect
	github.com/inconshreveable/mousetrap v1.1.0 // indirect
	github.com/jackc/pgpassfile v1.0.0 // indirect
	github.com/jackc/pgservicefile v0.0.0-20221227161230-091c0ba34f0a // indirect
	github.com/jinzhu/copier v0.3.5 // indirect
	github.com/jmespath/go-jmespath v0.4.0 // indirect
	github.com/jmhodges/levigo v1.0.0 // indirect
	github.com/jsternberg/zap-logfmt v1.3.0 // indirect
	github.com/juju/fslock v0.0.0-20160525022230-4d5c94c67b4b // indirect
	github.com/kkdai/bstream v1.0.0 // indirect
	github.com/klauspost/compress v1.17.7 // indirect
	github.com/kr/pretty v0.3.1 // indirect
	github.com/kr/text v0.2.0 // indirect
	github.com/lib/pq v1.10.7 // indirect
	github.com/libp2p/go-buffer-pool v0.1.0 // indirect
	github.com/linxGnu/grocksdb v1.8.14 // indirect
	github.com/magiconair/properties v1.8.7 // indirect
	github.com/manifoldco/promptui v0.9.0 // indirect
	github.com/mattn/go-colorable v0.1.13 // indirect
	github.com/mattn/go-isatty v0.0.20 // indirect
	github.com/minio/highwayhash v1.0.2 // indirect
	github.com/mitchellh/go-homedir v1.1.0 // indirect
	github.com/mitchellh/go-testing-interface v1.14.1 // indirect
	github.com/mitchellh/mapstructure v1.5.0 // indirect
	github.com/mmcloughlin/addchain v0.4.0 // indirect
	github.com/mtibben/percent v0.2.1 // indirect
	github.com/oasisprotocol/curve25519-voi v0.0.0-20230904125328-1f23a7beb09a // indirect
	github.com/oklog/run v1.1.0 // indirect
	github.com/opencontainers/go-digest v1.0.0 // indirect
	github.com/pelletier/go-toml/v2 v2.1.0 // indirect
	github.com/petermattis/goid v0.0.0-20231207134359-e60b3f734c67 // indirect
	github.com/pkg/errors v0.9.1 // indirect
	github.com/pmezard/go-difflib v1.0.1-0.20181226105442-5d4384ee4fb2 // indirect
	github.com/prometheus/client_golang v1.19.0 // indirect
	github.com/prometheus/client_model v0.6.1 // indirect
	github.com/prometheus/common v0.52.2 // indirect
	github.com/prometheus/procfs v0.13.0 // indirect
	github.com/rcrowley/go-metrics v0.0.0-20201227073835-cf1acfcdf475 // indirect
	github.com/rogpeppe/go-internal v1.12.0 // indirect
	github.com/rs/cors v1.8.3 // indirect
	github.com/rs/zerolog v1.32.0 // indirect
	github.com/sagikazarmark/locafero v0.4.0 // indirect
	github.com/sagikazarmark/slog-shim v0.1.0 // indirect
	github.com/sasha-s/go-deadlock v0.3.1 // indirect
	github.com/shirou/gopsutil v3.21.4-0.20210419000835-c7a38de76ee5+incompatible // indirect
	github.com/sirupsen/logrus v1.9.3 // indirect
	github.com/sourcegraph/conc v0.3.0 // indirect
	github.com/spf13/afero v1.11.0 // indirect
	github.com/spf13/cast v1.6.0 // indirect
	github.com/spf13/cobra v1.8.0 // indirect
	github.com/spf13/pflag v1.0.5 // indirect
	github.com/spf13/viper v1.18.2 // indirect
	github.com/strangelove-ventures/cometbft-client v0.1.0 // indirect
	github.com/stretchr/objx v0.5.2 // indirect
	github.com/subosito/gotenv v1.6.0 // indirect
	github.com/supranational/blst v0.3.11 // indirect
	github.com/syndtr/goleveldb v1.0.1-0.20220721030215-126854af5e6d // indirect
	github.com/tendermint/go-amino v0.16.0 // indirect
	github.com/tidwall/btree v1.7.0 // indirect
	github.com/tklauser/go-sysconf v0.3.12 // indirect
	github.com/tklauser/numcpus v0.6.1 // indirect
	github.com/tyler-smith/go-bip39 v1.1.0 // indirect
	github.com/ulikunitz/xz v0.5.11 // indirect
	github.com/zondax/hid v0.9.2 // indirect
	github.com/zondax/ledger-go v0.14.3 // indirect
	go.etcd.io/bbolt v1.3.8 // indirect
	go.opencensus.io v0.24.0 // indirect
	go.opentelemetry.io/contrib/instrumentation/google.golang.org/grpc/otelgrpc v0.49.0 // indirect
	go.opentelemetry.io/contrib/instrumentation/net/http/otelhttp v0.49.0 // indirect
	go.opentelemetry.io/otel v1.24.0 // indirect
	go.opentelemetry.io/otel/metric v1.24.0 // indirect
	go.opentelemetry.io/otel/trace v1.24.0 // indirect
	go.uber.org/multierr v1.11.0 // indirect
	golang.org/x/crypto v0.23.0 // indirect
	golang.org/x/exp v0.0.0-20240404231335-c0f41cb1a7a0 // indirect
	golang.org/x/mod v0.17.0 // indirect
	golang.org/x/net v0.24.0 // indirect
	golang.org/x/oauth2 v0.20.0 // indirect
	golang.org/x/sync v0.7.0 // indirect
	golang.org/x/sys v0.20.0 // indirect
	golang.org/x/term v0.20.0 // indirect
	golang.org/x/text v0.15.0 // indirect
	golang.org/x/time v0.5.0 // indirect
	golang.org/x/tools v0.20.0 // indirect
	google.golang.org/api v0.169.0 // indirect
	google.golang.org/genproto v0.0.0-20240227224415-6ceb2ff114de // indirect
	google.golang.org/genproto/googleapis/api v0.0.0-20240513163218-0867130af1f8 // indirect
	google.golang.org/genproto/googleapis/rpc v0.0.0-20240513163218-0867130af1f8 // indirect
	google.golang.org/grpc v1.64.0 // indirect
	google.golang.org/protobuf v1.34.1 // indirect
	gopkg.in/ini.v1 v1.67.0 // indirect
	gopkg.in/yaml.v2 v2.4.0 // indirect
	gopkg.in/yaml.v3 v3.0.1 // indirect
	gotest.tools/v3 v3.5.1 // indirect
	nhooyr.io/websocket v1.8.6 // indirect
	pgregory.net/rapid v1.1.0 // indirect
	rsc.io/tmplfunc v0.0.3 // indirect
	sigs.k8s.io/yaml v1.4.0 // indirect
)

replace (
	// use cosmos fork of keyring
	github.com/99designs/keyring => github.com/cosmos/keyring v1.2.0
	github.com/babylonchain/babylon => github.com/babylonchain/babylon-private v0.8.6-0.20240705135310-e91ff7f60ead
	github.com/gogo/protobuf => github.com/regen-network/protobuf v1.3.3-alpha.regen.1
	github.com/syndtr/goleveldb => github.com/syndtr/goleveldb v1.0.1-0.20210819022825-2ae1ddf74ef7
)<|MERGE_RESOLUTION|>--- conflicted
+++ resolved
@@ -109,11 +109,8 @@
 	github.com/go-logfmt/logfmt v0.6.0 // indirect
 	github.com/go-logr/logr v1.4.1 // indirect
 	github.com/go-logr/stdr v1.2.2 // indirect
-<<<<<<< HEAD
 	github.com/go-ole/go-ole v1.3.0 // indirect
 	github.com/gobwas/ws v1.1.0 // indirect
-=======
->>>>>>> d63f3822
 	github.com/godbus/dbus v0.0.0-20190726142602-4481cbc300e2 // indirect
 	github.com/gogo/googleapis v1.4.1 // indirect
 	github.com/gogo/protobuf v1.3.3 // indirect
